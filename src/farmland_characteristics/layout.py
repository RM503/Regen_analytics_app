# Layout for `Farmland Characteristics` page

from datetime import datetime
import logging 

from dash import html, dcc
import dash_bootstrap_components as dbc
import plotly.graph_objects as go

logger = logging.getLogger(__name__)

"""
This defines a blank canvas on which the NDVI and NDVI time-series curves are
displayed after GEE API finishes processing request. The canvas stays blank as
a place holder before request are made.
"""

fig_ndvi = go.Figure() # NDVI
fig_ndvi.update_layout(
    width=650,
    height=300,
    plot_bgcolor="#222",      
    paper_bgcolor="#222",     
    font=dict(color="white"), 
    xaxis_title="Date",
    xaxis=dict(range=[datetime(2020, 1, 1), datetime(2024, 12, 31)], type="date"),
    yaxis_title="NDVI",
    yaxis=dict(range=[-0.5, 1]),
    margin=dict(l=20, r=20, t=30, b=20)
)

fig_ndmi = go.Figure() # NDMI
fig_ndmi.update_layout(
    width=650,
    height=300,
    plot_bgcolor="#222",      
    paper_bgcolor="#222",     
    font=dict(color="white"), 
    xaxis_title="Date",
    xaxis=dict(range=[datetime(2020, 1, 1), datetime(2024, 12, 31)], type="date"),
    yaxis_title="NDMI",
    yaxis=dict(range=[-0.5, 1]),
    margin=dict(l=20, r=20, t=30, b=20)
)

# Main layout 
layout = dbc.Container([
    # Data stores
    dcc.Store(id="geometry_validation_check"),
    dcc.Store(id="farm_stats"),
    dcc.Store(id="isda_soil_data"),
    dcc.Store(id="polygon_wkt_store"),
<<<<<<< HEAD
=======
    dcc.Store(id="ndvi_timeseries", data=[]),
    dcc.Store(id="clicked_point_store"),
    dcc.Store(id="geometry_map_store"),
>>>>>>> e61decbc
    # Layout proper
    dbc.Row([
        html.H1("Farmland vegetation and moisture", style={"fontSize": "30px", "textAlign": "center"})
    ]),
    html.Hr(),
    dbc.Row([
        html.P("Use the polygon data generated from the 'Polygon Generator' app to obtain NDVI and NDMI time-series curves \
               of the queried region(s). Polygon data can be either typed individually or uploaded. The plots will display \
               a maximum of five curves per category.")
    ]),
    dbc.Row([
        dbc.Col([
            html.H4("Definitions"), 
            html.P("In remote-sensing, the 'Normalized Difference Vegetation Index' (NDVI) is a simple, yet powerful, indicator \
                   used to assess 'greenness' of regions. As a result, it can be used to infer vegetation health, crop cycles etc.\
                   It has a range between -1 and +1, with higher positive values indicating vegetation."),
            html.P("Similarly, the 'Normalized Difference Moisture Index' (NDMI) is used to assess the amount of moisture \
                   available in the plants and surrounding soil and can be an indicator of whether or not a farm is being irrigated."),
            html.Br(),
            html.H4("Add polygon data"),
            html.P("Type polygon data in the box (one per submission)"),
            dcc.Textarea(
                id="polygon_input",
                value="Add polygon geometry here",
                style={"width": "100%", "height": "100px"}
            ),
            dbc.Button("Submit", id="upload_button", n_clicks=0),
            html.Br(),
            dbc.Alert(color="danger", is_open=False, id="invalid_geometry_alert", duration=5000),
            html.Br(),
            html.P("or upload csv file (beware of cluttering)"),
            dcc.Upload(
                id='upload-data',
                children=html.Div([
                    'Drag and Drop or ',
                    html.A('Select Files')
                ]),
                style={
                    'width': '100%',
                    'height': '60px',
                    'lineHeight': '60px',
                    'borderWidth': '1px',
                    'borderStyle': 'dashed',
                    'borderRadius': '5px',
                    'textAlign': 'center',
                    'margin': '10px'
                },
                multiple=False
            ),
            html.Div(id='output-data-upload'),
        ], xs=6, md=6, lg=6),
        dbc.Col([
            html.H4("Generated data"),
            html.Br(),
            html.Div([
                dcc.Loading(
                    id="loading_plot",
                    type="default",
                    children=[
                        dcc.Graph(
                            id="ndvi_plot",
                            figure=fig_ndvi,
                            style={"backgroundColor": "transparent"} 
                        ),
                        dcc.Graph(
                            id="ndmi_plot",
                            figure=fig_ndmi,
                            style={"backgroundColor": "transparent"} 
                        )
                    ]
                )
            ])
        ], xs=6, md=6, lg=6)
    ]),
    html.Br(),
    dbc.Row(html.H4("Planting cycles, moisture levels and soil quantities")),
    dbc.Row([
        html.P("From the NDVI and NDMI time-series curves generated for the submitted polygon(s), we are \
                can estimate certain metrics important to farmlands. The following tables include information \
               on peak growin seasons, planting cycles and moisture levels along with a list of important \
               soil health indicators -")
    ]),
    html.Div(id="farm_stats_container"),
    html.Br(),
    html.Div(id="isda_soil_data_container"),
    html.Br(),
    dbc.Modal(
        [
            dbc.ModalHeader(dbc.ModalTitle("Satellite RGB Image")),
            dbc.ModalBody([
                dcc.Loading(
                    id="loading-image",
                    children=[
<<<<<<< HEAD
                        html.Img(id="gee-image", style={"width": "100%"}),
                    ]
                ),
                html.P(id="image-date-text"),
                dcc.Slider(id="date-slider", min=0, max=1, step=1, value=0, marks=None, tooltip={"placement": "bottom", "always_visible": True}),
=======
                        html.Img(id="gee-image", style={"width": "100%", "height": "auto"}),
                    ]
                ),
                # html.P(id="image-date-text"),
                # dcc.Slider(
                #     id="date-slider", 
                #     min=0, 
                #     max=1, 
                #     step=1, 
                #     value=0, 
                #     marks=None, 
                #     tooltip={"placement": "bottom", "always_visible": True}
                # )
>>>>>>> e61decbc
            ]),
            dbc.ModalFooter(
                dbc.Button("Close", id="close-modal", className="ms-auto", n_clicks=0)
            ),
        ],
        id="image-modal",
        size="lg",
        is_open=False,
    ),
    dcc.Interval(id="token_interval", interval=500, max_intervals=1),
    dcc.Store(id="token_store", storage_type="session"),
    dbc.Button(
        "Download soil data", 
        id="download_soil_data_button", 
        disabled=True, 
        className="me-2",
        style={
            "background-color": "#DC143C",
            "color": "white",
            "border": "white"
        }
    ),
    dcc.Download(id="download_soil_data"),
    dbc.Button(
        "INSERT soil data", 
        id="insert_soil_data", 
        n_clicks=0,
        disabled=True, 
        className="me-2",
        style={
            "background-color": "#008B8B",
            "color": "white",
            "border": "white"
        }
    ),
    dbc.Alert(id="insert_soil_data_notification", is_open=False, duration=10000),
    dbc.Button(
        "Download farm stats", 
        id="download_farm_stats_button", 
        n_clicks=0,
        disabled=True, 
        className="me-2",
        style={
            "background-color": "#DC143C",
            "color": "white",
            "border": "white"
        }
    ),
    dcc.Download(id="download_farm_stats"),
    dbc.Button(
        "INSERT farm stats", 
        id="insert_farm_stats", 
        disabled=True,
        className="me-2",
        style={
            "background-color": "#008B8B",
            "color": "white",
            "border": "white"
        }
    ),
    dbc.Alert(id="insert_farm_stats_notification", is_open=False, duration=10000)
], fluid=True, className="px-2 px-md-4 px-lg-5")<|MERGE_RESOLUTION|>--- conflicted
+++ resolved
@@ -50,12 +50,9 @@
     dcc.Store(id="farm_stats"),
     dcc.Store(id="isda_soil_data"),
     dcc.Store(id="polygon_wkt_store"),
-<<<<<<< HEAD
-=======
     dcc.Store(id="ndvi_timeseries", data=[]),
     dcc.Store(id="clicked_point_store"),
     dcc.Store(id="geometry_map_store"),
->>>>>>> e61decbc
     # Layout proper
     dbc.Row([
         html.H1("Farmland vegetation and moisture", style={"fontSize": "30px", "textAlign": "center"})
@@ -149,13 +146,6 @@
                 dcc.Loading(
                     id="loading-image",
                     children=[
-<<<<<<< HEAD
-                        html.Img(id="gee-image", style={"width": "100%"}),
-                    ]
-                ),
-                html.P(id="image-date-text"),
-                dcc.Slider(id="date-slider", min=0, max=1, step=1, value=0, marks=None, tooltip={"placement": "bottom", "always_visible": True}),
-=======
                         html.Img(id="gee-image", style={"width": "100%", "height": "auto"}),
                     ]
                 ),
@@ -169,7 +159,6 @@
                 #     marks=None, 
                 #     tooltip={"placement": "bottom", "always_visible": True}
                 # )
->>>>>>> e61decbc
             ]),
             dbc.ModalFooter(
                 dbc.Button("Close", id="close-modal", className="ms-auto", n_clicks=0)
